--- conflicted
+++ resolved
@@ -2,7 +2,8 @@
 /*
  * Copyright (C) 2013 Henrik Ekblad <henrik.ekblad@gmail.com>
  * 
- * Contribution by a-lurker and Anticimex
+ * Contribution by a-lurker and Anticimex, 
+ * Contribution by Norbert Truchsess <norbert.truchsess@t-online.de>
  *
  * This program is free software; you can redistribute it and/or
  * modify it under the terms of the GNU General Public License
@@ -34,26 +35,8 @@
  * - TX (yellow) - blink fast on radio message transmitted. In inclusion mode will blink slowly
  * - ERR (red) - fast blink on error during transmission error or recieve crc error  
  * 
-<<<<<<< HEAD
- *  ----------- Connection guide ---------------------------------------------------------------------------
- *  13  Radio & Ethernet SPI SCK          
- *  12  Radio & Ethernet SPI MISO (SO)
- *  11  Radio & Ethernet SPI MOSI (SI)
- *  10  Ethernet SPI Slave Select (CS)    Pin 10, the SS pin, must be an o/p to put SPI in master mode
- *  9   Radio TX LED using on board LED   (optional)  +5V -> LED -> 270-330 Ohm resistor -> pin 9.
- *  8   Radio RX LED                      (optional)  +5V -> LED -> 270-330 Ohm resistor -> pin 8.
- *  7   Radio error LED                   (optional)  +5V -> LED -> 270-330 Ohm resistor -> pin 7.
- *  6   Radio SPI Slave Select
- *  5   Radio Chip Enable
- *  4   Ethernet SPI Enable               (optional if using a shield/module that manages SPI_EN signal)
- *  3   Inclusion mode button             (optional) GND-> Button -> Pin3
- *  2   Radio IRQ pin                     (optional) 
- * ----------------------------------------------------------------------------------------------------------- 
- * Powering: both NRF24l01 radio and Ethernet(ENC28J60) uses 3.3V
-=======
- * See http://www.mysensors.org/build/ethernet_gateway for wiring instructions.
+  * See http://www.mysensors.org/build/ethernet_gateway for wiring instructions.
  *
->>>>>>> 843e1633
  */
 #define NO_PORTB_PINCHANGES 
 
@@ -72,18 +55,13 @@
 // Use this if you have attached a Ethernet ENC28J60 shields  
 //#include <UIPEthernet.h>  
 
-<<<<<<< HEAD
-// Use this fo WizNET module and Arduino Ethernet Shield 
-=======
-// Use this fo WizNET W5100 module and Arduino Ethernet Shield 
->>>>>>> 843e1633
+// Use this for WizNET W5100 module and Arduino Ethernet Shield 
 #include <Ethernet.h>   
 
 
 #define INCLUSION_MODE_TIME 1 // Number of minutes inclusion mode is enabled
 #define INCLUSION_MODE_PIN  3 // Digital pin used for inclusion mode button
 
-#define W5100_SPI_EN        4  // Ethernet SPI enable (where available)
 #define RADIO_CE_PIN        5  // radio chip enable
 #define RADIO_SPI_SS_PIN    6  // radio SPI serial select
 
@@ -105,29 +83,12 @@
 
 // a R/W server on the port
 EthernetServer server = EthernetServer(IP_PORT);
-
+// handle to open connection
+EthernetClient client = EthernetClient();
 
 char inputString[MAX_RECEIVE_LENGTH] = "";    // A string to hold incoming commands from serial/ethernet interface
 int inputPos = 0;
 bool sentReady = false;
-
-void w5100_spi_en(boolean enable)
-{
-#ifdef W5100_SPI_EN
-  if (enable)
-  {
-    // Pull up pin
-    pinMode(W5100_SPI_EN, INPUT);
-    digitalWrite(W5100_SPI_EN, HIGH);
-  }
-  else
-  {
-    // Ground pin
-    pinMode(W5100_SPI_EN, OUTPUT);
-    digitalWrite(W5100_SPI_EN, LOW);
-  }
-#endif
-}
 
 void output(const char *fmt, ... ) {
    va_list args;
@@ -135,17 +96,13 @@
    vsnprintf_P(serialBuffer, MAX_SEND_LENGTH, fmt, args);
    va_end (args);
    Serial.print(serialBuffer);
-   w5100_spi_en(true);
-   server.write(serialBuffer);
-   w5100_spi_en(false);
+   client.write(serialBuffer);
 }
 
 void setup()  
 { 
-  w5100_spi_en(false);
   // Initialize gateway at maximum PA level, channel 70 and callback for write operations 
   gw.begin(incomingMessage, 0, true, 0);
-  w5100_spi_en(true);
 
   Ethernet.begin(mac, myIp);
   setupGateway(RADIO_RX_LED_PIN, RADIO_TX_LED_PIN, RADIO_ERROR_LED_PIN, INCLUSION_MODE_PIN, INCLUSION_MODE_TIME, output);
@@ -162,64 +119,60 @@
   
   // start listening for clients
   server.begin();
-  w5100_spi_en(false);
-
-  output(PSTR("0;0;%d;0;%d;Gateway startup complete.\n"),  C_INTERNAL, I_GATEWAY_READY);
 
 }
 
 
-void loop()
-{
+void loop() {
   gw.process();  
-  
   
   checkButtonTriggeredInclusion();
   checkInclusionFinished();
-
+  
   // if an incoming client connects, there will be
   // bytes available to read via the client object
-  w5100_spi_en(true);
-  EthernetClient client = server.available();
-
-  if (client) {
-    if (!sentReady) {
-      // Send gateway startup message when first client connects
-      output(PSTR("0;0;%d;0;%d;Gateway startup complete.\n"),  C_INTERNAL, I_GATEWAY_READY);
-      sentReady = true;
+  EthernetClient newclient = server.available();
+  // if a new client connects make sure to dispose any previous existing sockets
+  if (newclient) {
+      if (client != newclient) {
+       client.stop();
+       client = newclient;
+       output(PSTR("0;0;%d;0;%d;Gateway startup complete.\n"),  C_INTERNAL, I_GATEWAY_READY);
+     }
+   }
+   		 
+   if (client) {
+     if (!client.connected()) {
+       client.stop();
+     } else if (client.available()) { 
+       // read the bytes incoming from the client
+       char inChar = client.read();
+       if (inputPos<MAX_RECEIVE_LENGTH-1) { 
+         // if newline then command is complete
+         if (inChar == '\n') {  
+           Serial.println("Finished");
+            // a command was issued by the client
+            // we will now try to send it to the actuator
+            inputString[inputPos] = 0;
+      
+            // echo the string to the serial port
+            Serial.print(inputString);
+      
+            parseAndSend(gw, inputString);
+      
+            // clear the string:
+            inputPos = 0;
+         } else {  
+           // add it to the inputString:
+           inputString[inputPos] = inChar;
+           inputPos++;
+         }
+      } else {
+         // Incoming message too long. Throw away 
+         inputPos = 0;
+      }
     }
-    
-    // if got 1 or more bytes
-      if (client.available()) {
-         // read the bytes incoming from the client
-         char inChar = client.read();
-         if (inputPos<MAX_RECEIVE_LENGTH-1) { 
-           // if newline then command is complete
-           if (inChar == '\n') {  
-             Serial.println("Finished");
-              // a command was issued by the client
-              // we will now try to send it to the actuator
-              inputString[inputPos] = 0;
-
-              // echo the string to the serial port
-              Serial.print(inputString);
-
-              w5100_spi_en(false);
-              parseAndSend(gw, inputString);
-
-              // clear the string:
-              inputPos = 0;
-           } else {  
-             // add it to the inputString:
-             inputString[inputPos] = inChar;
-             inputPos++;
-           }
-        } else {
-           // Incoming message too long. Throw away 
-           inputPos = 0;
-        }
-      }
-   } 
-  w5100_spi_en(false);
+  }
 }
 
+
