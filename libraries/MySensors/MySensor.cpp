--- conflicted
+++ resolved
@@ -450,26 +450,7 @@
 }
 
 
-<<<<<<< HEAD
-int continueTimer = true;
-=======
-int MySensor::getInternalTemp(void)
-{
-  long result;
-  // Read internal temp sensor against 1.1V reference
-  ADMUX = _BV(REFS1) | _BV(REFS0) | _BV(MUX3);
-  delay(20); // Wait until Vref has settled
-  ADCSRA |= _BV(ADSC);
-  while (bit_is_set(ADCSRA,ADSC));
-  result = ADCL;
-  result |= ADCH<<8;
-  result = (result - 125) * 1075  + 500; // add 500 to round to nearest full degree
-
-  return result/10000;
-}
-
 int8_t pinIntTrigger = 0;
->>>>>>> ae9332b4
 void wakeUp()	 //place to send the interrupts
 {
 	pinIntTrigger = 1;
