--- conflicted
+++ resolved
@@ -732,7 +732,6 @@
 #define MY_ESP8266_SERIAL_MODE SERIAL_FULL
 #endif
 
-<<<<<<< HEAD
 /**************************************
 * Linux Settings
 ***************************************/
@@ -776,11 +775,8 @@
 #ifndef MY_LINUX_CONFIG_FILE
 #define MY_LINUX_CONFIG_FILE "/etc/mysensors.dat"
 #endif
-=======
-/** @}*/ // ESP8266 Defaults
 
 #endif	// MyConfig_h
->>>>>>> 84eac8a9
 
 // Doxygen specific constructs, not included when built normally
 // This is used to enable disabled macros/definitions to be included in the documentation as well.
